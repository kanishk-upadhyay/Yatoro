--- conflicted
+++ resolved
@@ -57,7 +57,7 @@
 
 The player is still early in the development, so the features are quite limited for now.
 
-<<<<<<< HEAD
+
 | Feature             | Status  | Comments                                        |
 | ------------------- | ------- | ----------------------------------------------- |
 | Playing music       | Working |                                                 |
@@ -70,22 +70,6 @@
 | Coloring the UI     | Working | Check [THEMING](THEMING.md)                     |
 | Mouse controls      |   TBD   |                                                 |
 | Arrow navigation    |   TBD   |                                                 |
-=======
-| Feature                  | Status  | Comments                                        |
-| ------------------------ | ------- | ----------------------------------------------- |
-| Playing music            | Working |                                                 |
-| Player controls          | Working |                                                 |
-| Now playing artwork      | Working |                                                 |
-| Status line              | Working |                                                 |
-| Command line             | Working |                                                 |
-| Command line history     | Working |                                                 |
-| Command line completions | Working |                                                 |
-| Searching music          | Working | Only with `:search` command                     |
-| Player queue             | Working | Only adding to queue with `:addToQueue` command |
-| Coloring the UI          | Working | Check [CONFIGURATION](CONFIGURATION.md)         |
-| Mouse controls           |   TBD   |                                                 |
-| Arrow navigation         |   TBD   |                                                 |
->>>>>>> 08f13195
 
 Feel free to suggest new features through issues!
 
